--- conflicted
+++ resolved
@@ -25,13 +25,9 @@
 ```
 
 ### Interpreting a context
-<<<<<<< HEAD
 
-A context can have four fields:
-=======
 At any given moment during the program's execution, you're looking at a context.
 A context can display four fields:
->>>>>>> 887aeb40
 
 1. A pointer to a predecessor workspace
 2. A pointer to a question to be answered (unlocked)
